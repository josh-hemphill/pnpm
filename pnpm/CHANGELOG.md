--- conflicted
+++ resolved
@@ -1,6 +1,5 @@
 # pnpm
 
-<<<<<<< HEAD
 ## 8.0.0-alpha.0
 
 ### Major Changes
@@ -17,10 +16,7 @@
 - Direct dependencies are deduped. So if the same dependency is both in a project and in the workspace root, then it is only linked to the workspace root.
 - Create a lockfile even if the project has no dependencies at all.
 
-## 7.29.0-2
-=======
 ## 7.29.0
->>>>>>> 42edfc51
 
 ### Minor Changes
 
