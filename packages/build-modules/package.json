{
  "name": "@pnpm/build-modules",
<<<<<<< HEAD
  "version": "5.2.9",
=======
  "version": "5.2.8",
>>>>>>> ba0675ed
  "description": "Build packages in node_modules",
  "main": "lib/index.js",
  "typings": "lib/index.d.ts",
  "files": [
    "lib",
    "!*.map"
  ],
  "engines": {
    "node": ">=12.17"
  },
  "scripts": {
    "lint": "eslint -c ../../eslint.json src/**/*.ts",
    "test": "pnpm run compile",
    "prepublishOnly": "pnpm run compile",
    "compile": "rimraf lib tsconfig.tsbuildinfo && tsc --build"
  },
  "repository": "https://github.com/pnpm/pnpm/blob/master/packages/build-modules",
  "keywords": [
    "pnpm",
    "resolver",
    "npm"
  ],
  "author": "Zoltan Kochan <z@kochan.io> (https://www.kochan.io/)",
  "license": "MIT",
  "bugs": {
    "url": "https://github.com/pnpm/pnpm/issues"
  },
  "homepage": "https://github.com/pnpm/pnpm/blob/master/packages/build-modules#readme",
  "dependencies": {
    "@pnpm/constants": "workspace:4.1.0",
    "@pnpm/core-loggers": "workspace:5.0.3",
    "@pnpm/lifecycle": "workspace:9.6.4",
<<<<<<< HEAD
    "@pnpm/link-bins": "workspace:5.3.23",
=======
    "@pnpm/link-bins": "workspace:5.3.22",
>>>>>>> ba0675ed
    "@pnpm/read-package-json": "workspace:3.1.9",
    "@pnpm/store-controller-types": "workspace:9.2.1",
    "@pnpm/types": "workspace:6.4.0",
    "graph-sequencer": "2.0.0",
    "ramda": "^0.27.1",
    "run-groups": "^3.0.1"
  },
  "devDependencies": {
    "@pnpm/logger": "^3.2.3",
    "@types/ramda": "^0.27.35"
  },
  "funding": "https://opencollective.com/pnpm"
}<|MERGE_RESOLUTION|>--- conflicted
+++ resolved
@@ -1,10 +1,6 @@
 {
   "name": "@pnpm/build-modules",
-<<<<<<< HEAD
   "version": "5.2.9",
-=======
-  "version": "5.2.8",
->>>>>>> ba0675ed
   "description": "Build packages in node_modules",
   "main": "lib/index.js",
   "typings": "lib/index.d.ts",
@@ -37,11 +33,7 @@
     "@pnpm/constants": "workspace:4.1.0",
     "@pnpm/core-loggers": "workspace:5.0.3",
     "@pnpm/lifecycle": "workspace:9.6.4",
-<<<<<<< HEAD
     "@pnpm/link-bins": "workspace:5.3.23",
-=======
-    "@pnpm/link-bins": "workspace:5.3.22",
->>>>>>> ba0675ed
     "@pnpm/read-package-json": "workspace:3.1.9",
     "@pnpm/store-controller-types": "workspace:9.2.1",
     "@pnpm/types": "workspace:6.4.0",
