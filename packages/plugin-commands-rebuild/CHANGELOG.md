# @pnpm/plugin-commands-rebuild

<<<<<<< HEAD
## 1.0.11-alpha.1

### Patch Changes

- Updated dependencies [4f62d0383]
  - @pnpm/store-controller-types@8.0.0-alpha.1
  - @pnpm/store-connection-manager@0.2.32-alpha.1

## 1.0.11-alpha.0

### Patch Changes

- Updated dependencies [91c4b5954]
  - @pnpm/store-controller-types@8.0.0-alpha.0
  - @pnpm/store-connection-manager@0.3.0-alpha.0
=======
## 1.0.11

### Patch Changes

- Updated dependencies [2ec4c4eb9]
  - @pnpm/lifecycle@8.2.0
>>>>>>> 6a4f575f

## 1.0.10

### Patch Changes

- 907c63a48: Dependencies updated.
- Updated dependencies [907c63a48]
- Updated dependencies [907c63a48]
- Updated dependencies [907c63a48]
- Updated dependencies [907c63a48]
- Updated dependencies [907c63a48]
  - @pnpm/store-connection-manager@0.2.31
  - @pnpm/link-bins@5.3.2
  - @pnpm/get-context@1.2.1
  - @pnpm/lockfile-utils@2.0.11
  - @pnpm/modules-yaml@6.0.2
  - @pnpm/cli-utils@0.4.4
  - @pnpm/find-workspace-packages@2.2.1<|MERGE_RESOLUTION|>--- conflicted
+++ resolved
@@ -1,6 +1,5 @@
 # @pnpm/plugin-commands-rebuild
 
-<<<<<<< HEAD
 ## 1.0.11-alpha.1
 
 ### Patch Changes
@@ -16,14 +15,13 @@
 - Updated dependencies [91c4b5954]
   - @pnpm/store-controller-types@8.0.0-alpha.0
   - @pnpm/store-connection-manager@0.3.0-alpha.0
-=======
+
 ## 1.0.11
 
 ### Patch Changes
 
 - Updated dependencies [2ec4c4eb9]
   - @pnpm/lifecycle@8.2.0
->>>>>>> 6a4f575f
 
 ## 1.0.10
 
