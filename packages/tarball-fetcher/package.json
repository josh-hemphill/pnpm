{
  "name": "@pnpm/tarball-fetcher",
  "version": "8.2.8",
  "description": "Fetcher for packages hosted as tarballs",
  "main": "lib/index.js",
  "typings": "lib/index.d.ts",
  "files": [
    "lib",
    "!*.map"
  ],
  "scripts": {
    "lint": "eslint -c ../../eslint.json src/**/*.ts test/**/*.ts",
    "prepublishOnly": "pnpm run compile",
    "_test": "jest",
    "test": "pnpm run compile && pnpm run _test",
    "compile": "rimraf lib tsconfig.tsbuildinfo && tsc --build"
  },
  "repository": "https://github.com/pnpm/pnpm/blob/master/packages/tarball-fetcher",
  "keywords": [
    "pnpm",
    "fetcher",
    "tarball"
  ],
  "engines": {
    "node": ">=12.17"
  },
  "author": "Zoltan Kochan <z@kochan.io> (https://www.kochan.io/)",
  "license": "MIT",
  "bugs": {
    "url": "https://github.com/pnpm/pnpm/issues"
  },
  "homepage": "https://github.com/pnpm/pnpm/blob/master/packages/tarball-fetcher#readme",
  "peerDependencies": {
    "@pnpm/logger": "^3.2.3"
  },
  "dependencies": {
    "@pnpm/core-loggers": "workspace:5.0.3",
    "@pnpm/error": "workspace:1.4.0",
    "@pnpm/fetcher-base": "workspace:9.0.4",
    "@pnpm/fetching-types": "workspace:1.0.0",
    "@zkochan/retry": "^0.2.0",
<<<<<<< HEAD
    "graceful-fs": "4.2.4",
    "mz": "^2.7.0",
=======
>>>>>>> ba0675ed
    "ssri": "6.0.1"
  },
  "devDependencies": {
    "@pnpm/cafs": "workspace:2.0.5",
    "@pnpm/fetch": "workspace:2.1.10",
    "@pnpm/logger": "^3.2.3",
    "@types/retry": "^0.12.0",
    "@types/rimraf": "^3.0.0",
    "@types/ssri": "^7.1.0",
    "cp-file": "^9.0.0",
    "nock": "12.0.3",
    "tempy": "^1.0.0"
  },
  "funding": "https://opencollective.com/pnpm"
}<|MERGE_RESOLUTION|>--- conflicted
+++ resolved
@@ -39,11 +39,6 @@
     "@pnpm/fetcher-base": "workspace:9.0.4",
     "@pnpm/fetching-types": "workspace:1.0.0",
     "@zkochan/retry": "^0.2.0",
-<<<<<<< HEAD
-    "graceful-fs": "4.2.4",
-    "mz": "^2.7.0",
-=======
->>>>>>> ba0675ed
     "ssri": "6.0.1"
   },
   "devDependencies": {
