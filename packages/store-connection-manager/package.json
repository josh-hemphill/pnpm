--- conflicted
+++ resolved
@@ -1,10 +1,6 @@
 {
   "name": "@pnpm/store-connection-manager",
-<<<<<<< HEAD
   "version": "0.3.64",
-=======
-  "version": "0.3.63",
->>>>>>> ba0675ed
   "description": "Create a direct pnpm store controller or connect to a running store server",
   "main": "lib/index.js",
   "typings": "lib/index.d.ts",
@@ -37,27 +33,15 @@
   },
   "dependencies": {
     "@pnpm/cli-meta": "workspace:1.0.2",
-<<<<<<< HEAD
     "@pnpm/client": "workspace:2.0.22",
     "@pnpm/config": "workspace:11.14.0",
     "@pnpm/error": "workspace:1.4.0",
     "@pnpm/package-store": "workspace:10.1.18",
-=======
-    "@pnpm/client": "workspace:2.0.21",
-    "@pnpm/config": "workspace:11.14.0",
-    "@pnpm/error": "workspace:1.4.0",
-    "@pnpm/package-store": "workspace:10.1.17",
->>>>>>> ba0675ed
     "@pnpm/server": "workspace:9.0.7",
     "@pnpm/store-path": "5.0.0-0",
     "@zkochan/diable": "^1.0.2",
     "delay": "^5.0.0",
-<<<<<<< HEAD
-    "dir-is-case-sensitive": "^1.0.2",
-    "mz": "^2.7.0"
-=======
     "dir-is-case-sensitive": "^2.0.0"
->>>>>>> ba0675ed
   },
   "peerDependencies": {
     "@pnpm/logger": "^3.2.3"
