--- conflicted
+++ resolved
@@ -222,11 +222,8 @@
     pkgId: options.pkgId,
     offline: options.offline,
     storeIndex: ctx.storeIndex,
-<<<<<<< HEAD
     verifyStoreIntegrity: options.verifyStoreInegrity,
-=======
     downloadPriority: -options.depth,
->>>>>>> 810c7536
   })
 
   if (fetchedPkg.isLocal) {
