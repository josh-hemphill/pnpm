name: CI

on: [push, pull_request]

jobs:
  build:
    strategy:
      fail-fast: false
      matrix:
        node:
          - '12.17'
          - '16'
          - '17'
        platform:
          - ubuntu-latest
          - windows-latest

    name: '${{matrix.platform}} / Node.js ${{ matrix.node }}'
    runs-on: ${{matrix.platform}}

    steps:
    - name: Configure Git
      run: |
        git config --global core.autocrlf false
        git config --global user.name "xyz"
        git config --global user.email "x@y.z"
    - name: Checkout Commit
      uses: actions/checkout@v1
    - name: Install pnpm
<<<<<<< HEAD
      uses: pnpm/action-setup@pnpm-v7
=======
      uses: pnpm/action-setup@v2.1.0
>>>>>>> 61d19796
      with:
        version: next-7
    - name: Setup Node
      uses: actions/setup-node@v2
      with:
        node-version: ${{ matrix.node }}
        cache: 'pnpm'
    - name: Install npm@7
      run: npm add --global npm@7
    - name: pnpm install
      run: pnpm install
    # - name: Audit
      # run: pnpm audit
    - name: Cache TypeScript and Jest
      uses: actions/cache@v2
      with:
        path: |
          packages/*/lib
          packages/*/tsconfig.tsbuildinfo
          privatePackages/*/lib
          privatePackages/*/tsconfig.tsbuildinfo
          .jest-cache
        key: ts-jest-${{ matrix.platform }}-${{ matrix.node }}-${{ github.run_id }}
        restore-keys: ts-jest-${{ matrix.platform }}-${{ matrix.node }}-
    - name: run tests (main)
      if: github.ref == 'refs/heads/main'
      run: pnpm run test-main
    - name: run tests (branch)
      if: github.ref != 'refs/heads/main'
      run: pnpm run test-branch<|MERGE_RESOLUTION|>--- conflicted
+++ resolved
@@ -27,11 +27,7 @@
     - name: Checkout Commit
       uses: actions/checkout@v1
     - name: Install pnpm
-<<<<<<< HEAD
-      uses: pnpm/action-setup@pnpm-v7
-=======
       uses: pnpm/action-setup@v2.1.0
->>>>>>> 61d19796
       with:
         version: next-7
     - name: Setup Node
